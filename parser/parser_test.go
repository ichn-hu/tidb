--- conflicted
+++ resolved
@@ -294,19 +294,17 @@
 		{"SELECT 1 > ALL (select 1)", true},
 		{"SELECT 1 > SOME (select 1)", true},
 
-<<<<<<< HEAD
 		// For update statement
 		{"UPDATE t SET id = id + 1 ORDER BY id DESC;", true},
 		{"UPDATE items,month SET items.price=month.price WHERE items.id=month.id;", true},
 		{"UPDATE items,month SET items.price=month.price WHERE items.id=month.id LIMIT 10;", false},
 		{"UPDATE user T0 LEFT OUTER JOIN user_profile T1 ON T1.id = T0.profile_id SET T0.profile_id = 1 WHERE T0.profile_id IN (1);", true},
-=======
+
 		// For cast with charset
 		{"SELECT *, CAST(data AS CHAR CHARACTER SET utf8) FROM t;", true},
 
 		// For binary operator
 		{"SELECT binary 'a';", true},
->>>>>>> 3be1f442
 	}
 
 	for _, t := range table {
