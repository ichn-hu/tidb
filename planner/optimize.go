--- conflicted
+++ resolved
@@ -221,7 +221,6 @@
 	return bestPlan, names, nil
 }
 
-<<<<<<< HEAD
 func allowInReadOnlyMode(sctx sessionctx.Context, node ast.Node) (bool, error) {
 	pm := privilege.GetPrivilegeManager(sctx)
 	if pm == nil {
@@ -260,12 +259,12 @@
 
 	vars := sctx.GetSessionVars()
 	return IsReadOnly(node, vars), nil
-=======
+}
+
 var planBuilderPool = sync.Pool{
 	New: func() interface{} {
 		return plannercore.NewPlanBuilder()
 	},
->>>>>>> 946b3841
 }
 
 func optimize(ctx context.Context, sctx sessionctx.Context, node ast.Node, is infoschema.InfoSchema) (plannercore.Plan, types.NameSlice, float64, error) {
