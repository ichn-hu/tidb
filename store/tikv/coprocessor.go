// Copyright 2016 PingCAP, Inc.
//
// Licensed under the Apache License, Version 2.0 (the "License");
// you may not use this file except in compliance with the License.
// You may obtain a copy of the License at
//
//     http://www.apache.org/licenses/LICENSE-2.0
//
// Unless required by applicable law or agreed to in writing, software
// distributed under the License is distributed on an "AS IS" BASIS,
// See the License for the specific language governing permissions and
// limitations under the License.

package tikv

import (
	"bytes"
	"context"
	"fmt"
	"io"
	"sort"
	"strconv"
	"strings"
	"sync"
	"sync/atomic"
	"time"
	"unsafe"

	"github.com/cznic/mathutil"
	"github.com/gogo/protobuf/proto"
	"github.com/pingcap/errors"
	"github.com/pingcap/failpoint"
	"github.com/pingcap/kvproto/pkg/coprocessor"
	"github.com/pingcap/kvproto/pkg/kvrpcpb"
	"github.com/pingcap/parser/terror"
	"github.com/pingcap/tidb/domain/infosync"
	"github.com/pingcap/tidb/errno"
	"github.com/pingcap/tidb/kv"
	"github.com/pingcap/tidb/metrics"
	"github.com/pingcap/tidb/store/tikv/tikvrpc"
	"github.com/pingcap/tidb/util/execdetails"
	"github.com/pingcap/tidb/util/logutil"
	"github.com/pingcap/tidb/util/memory"
	"github.com/pingcap/tipb/go-tipb"
	"go.uber.org/zap"
)

var tikvTxnRegionsNumHistogramWithCoprocessor = metrics.TiKVTxnRegionsNumHistogram.WithLabelValues("coprocessor")
var tikvTxnRegionsNumHistogramWithBatchCoprocessor = metrics.TiKVTxnRegionsNumHistogram.WithLabelValues("batch_coprocessor")

// CopClient is coprocessor client.
type CopClient struct {
	kv.RequestTypeSupportedChecker
	store           *tikvStore
	replicaReadSeed uint32
}

// Send builds the request and gets the coprocessor iterator response.
func (c *CopClient) Send(ctx context.Context, req *kv.Request, vars *kv.Variables) kv.Response {
<<<<<<< HEAD
	if req.StoreType == kv.TiFlash && req.CopTaskBatch{
		logutil.BgLogger().Info("send batch requests")
		return c.SendBatch(ctx, req, vars)
=======
	if req.StoreType == kv.TiFlash && req.BatchCop {
		logutil.BgLogger().Debug("send batch requests")
		return c.sendBatch(ctx, req, vars)
>>>>>>> c635ac8c
	}
	ctx = context.WithValue(ctx, txnStartKey, req.StartTs)
	bo := NewBackoffer(ctx, copBuildTaskMaxBackoff).WithVars(vars)
	tasks, err := buildCopTasks(bo, c.store.regionCache, &copRanges{mid: req.KeyRanges}, req)
	if err != nil {
		return copErrorResponse{err}
	}
	it := &copIterator{
		store:           c.store,
		req:             req,
		concurrency:     req.Concurrency,
		finishCh:        make(chan struct{}),
		vars:            vars,
		memTracker:      req.MemTracker,
		replicaReadSeed: c.replicaReadSeed,
	}
	it.minCommitTSPushed.data = make(map[uint64]struct{}, 5)
	it.tasks = tasks
	if it.concurrency > len(tasks) {
		it.concurrency = len(tasks)
	}
	if it.concurrency < 1 {
		// Make sure that there is at least one worker.
		it.concurrency = 1
	}
	if it.req.KeepOrder {
		it.sendRate = newRateLimit(2 * it.concurrency)
	} else {
		it.respChan = make(chan *copResponse, it.concurrency)
	}
	it.open(ctx)
	return it
}

// copTask contains a related Region and KeyRange for a kv.Request.
type copTask struct {
	region RegionVerID
	ranges *copRanges

	respChan  chan *copResponse
	storeAddr string
	cmdType   tikvrpc.CmdType
	storeType kv.StoreType
}

func (r *copTask) String() string {
	return fmt.Sprintf("region(%d %d %d) ranges(%d) store(%s)",
		r.region.id, r.region.confVer, r.region.ver, r.ranges.len(), r.storeAddr)
}

// copRanges is like []kv.KeyRange, but may has extra elements at head/tail.
// It's for avoiding alloc big slice during build copTask.
type copRanges struct {
	first *kv.KeyRange
	mid   []kv.KeyRange
	last  *kv.KeyRange
}

func (r *copRanges) String() string {
	var s string
	r.do(func(ran *kv.KeyRange) {
		s += fmt.Sprintf("[%q, %q]", ran.StartKey, ran.EndKey)
	})
	return s
}

func (r *copRanges) len() int {
	var l int
	if r.first != nil {
		l++
	}
	l += len(r.mid)
	if r.last != nil {
		l++
	}
	return l
}

func (r *copRanges) at(i int) kv.KeyRange {
	if r.first != nil {
		if i == 0 {
			return *r.first
		}
		i--
	}
	if i < len(r.mid) {
		return r.mid[i]
	}
	return *r.last
}

func (r *copRanges) slice(from, to int) *copRanges {
	var ran copRanges
	if r.first != nil {
		if from == 0 && to > 0 {
			ran.first = r.first
		}
		if from > 0 {
			from--
		}
		if to > 0 {
			to--
		}
	}
	if to <= len(r.mid) {
		ran.mid = r.mid[from:to]
	} else {
		if from <= len(r.mid) {
			ran.mid = r.mid[from:]
		}
		if from < to {
			ran.last = r.last
		}
	}
	return &ran
}

func (r *copRanges) do(f func(ran *kv.KeyRange)) {
	if r.first != nil {
		f(r.first)
	}
	for _, ran := range r.mid {
		f(&ran)
	}
	if r.last != nil {
		f(r.last)
	}
}

func (r *copRanges) toPBRanges() []*coprocessor.KeyRange {
	ranges := make([]*coprocessor.KeyRange, 0, r.len())
	r.do(func(ran *kv.KeyRange) {
		ranges = append(ranges, &coprocessor.KeyRange{
			Start: ran.StartKey,
			End:   ran.EndKey,
		})
	})
	return ranges
}

// split ranges into (left, right) by key.
func (r *copRanges) split(key []byte) (*copRanges, *copRanges) {
	n := sort.Search(r.len(), func(i int) bool {
		cur := r.at(i)
		return len(cur.EndKey) == 0 || bytes.Compare(cur.EndKey, key) > 0
	})
	// If a range p contains the key, it will split to 2 parts.
	if n < r.len() {
		p := r.at(n)
		if bytes.Compare(key, p.StartKey) > 0 {
			left := r.slice(0, n)
			left.last = &kv.KeyRange{StartKey: p.StartKey, EndKey: key}
			right := r.slice(n+1, r.len())
			right.first = &kv.KeyRange{StartKey: key, EndKey: p.EndKey}
			return left, right
		}
	}
	return r.slice(0, n), r.slice(n, r.len())
}

// rangesPerTask limits the length of the ranges slice sent in one copTask.
const rangesPerTask = 25000

func buildCopTasks(bo *Backoffer, cache *RegionCache, ranges *copRanges, req *kv.Request) ([]*copTask, error) {
	start := time.Now()
	cmdType := tikvrpc.CmdCop
	if req.Streaming {
		cmdType = tikvrpc.CmdCopStream
	}

	if req.StoreType == kv.TiDB {
		return buildTiDBMemCopTasks(ranges, req)
	}

	rangesLen := ranges.len()
	var tasks []*copTask
	appendTask := func(regionWithRangeInfo *KeyLocation, ranges *copRanges) {
		// TiKV will return gRPC error if the message is too large. So we need to limit the length of the ranges slice
		// to make sure the message can be sent successfully.
		rLen := ranges.len()
		for i := 0; i < rLen; {
			nextI := mathutil.Min(i+rangesPerTask, rLen)
			tasks = append(tasks, &copTask{
				region: regionWithRangeInfo.Region,
				ranges: ranges.slice(i, nextI),
				// Channel buffer is 2 for handling region split.
				// In a common case, two region split tasks will not be blocked.
				respChan:  make(chan *copResponse, 2),
				cmdType:   cmdType,
				storeType: req.StoreType,
			})
			i = nextI
		}
	}

	err := splitRanges(bo, cache, ranges, appendTask)
	if err != nil {
		return nil, errors.Trace(err)
	}

	if req.Desc {
		reverseTasks(tasks)
	}
	if elapsed := time.Since(start); elapsed > time.Millisecond*500 {
		logutil.BgLogger().Warn("buildCopTasks takes too much time",
			zap.Duration("elapsed", elapsed),
			zap.Int("range len", rangesLen),
			zap.Int("task len", len(tasks)))
	}
	tikvTxnRegionsNumHistogramWithCoprocessor.Observe(float64(len(tasks)))
	return tasks, nil
}

func buildTiDBMemCopTasks(ranges *copRanges, req *kv.Request) ([]*copTask, error) {
	servers, err := infosync.GetAllServerInfo(context.Background())
	if err != nil {
		return nil, err
	}
	cmdType := tikvrpc.CmdCop
	if req.Streaming {
		cmdType = tikvrpc.CmdCopStream
	}
	tasks := make([]*copTask, 0, len(servers))
	for _, ser := range servers {
		addr := ser.IP + ":" + strconv.FormatUint(uint64(ser.StatusPort), 10)
		tasks = append(tasks, &copTask{
			ranges:    ranges,
			respChan:  make(chan *copResponse, 2),
			cmdType:   cmdType,
			storeType: req.StoreType,
			storeAddr: addr,
		})
	}
	return tasks, nil
}

func splitRanges(bo *Backoffer, cache *RegionCache, ranges *copRanges, fn func(regionWithRangeInfo *KeyLocation, ranges *copRanges)) error {
	for ranges.len() > 0 {
		loc, err := cache.LocateKey(bo, ranges.at(0).StartKey)
		if err != nil {
			return errors.Trace(err)
		}

		// Iterate to the first range that is not complete in the region.
		var i int
		for ; i < ranges.len(); i++ {
			r := ranges.at(i)
			if !(loc.Contains(r.EndKey) || bytes.Equal(loc.EndKey, r.EndKey)) {
				break
			}
		}
		// All rest ranges belong to the same region.
		if i == ranges.len() {
			fn(loc, ranges)
			break
		}

		r := ranges.at(i)
		if loc.Contains(r.StartKey) {
			// Part of r is not in the region. We need to split it.
			taskRanges := ranges.slice(0, i)
			taskRanges.last = &kv.KeyRange{
				StartKey: r.StartKey,
				EndKey:   loc.EndKey,
			}
			fn(loc, taskRanges)

			ranges = ranges.slice(i+1, ranges.len())
			ranges.first = &kv.KeyRange{
				StartKey: loc.EndKey,
				EndKey:   r.EndKey,
			}
		} else {
			// rs[i] is not in the region.
			taskRanges := ranges.slice(0, i)
			fn(loc, taskRanges)
			ranges = ranges.slice(i, ranges.len())
		}
	}

	return nil
}

// SplitRegionRanges get the split ranges from pd region.
func SplitRegionRanges(bo *Backoffer, cache *RegionCache, keyRanges []kv.KeyRange) ([]kv.KeyRange, error) {
	ranges := copRanges{mid: keyRanges}

	var ret []kv.KeyRange
	appendRange := func(regionWithRangeInfo *KeyLocation, ranges *copRanges) {
		for i := 0; i < ranges.len(); i++ {
			ret = append(ret, ranges.at(i))
		}
	}

	err := splitRanges(bo, cache, &ranges, appendRange)
	if err != nil {
		return nil, errors.Trace(err)
	}
	return ret, nil
}

func reverseTasks(tasks []*copTask) {
	for i := 0; i < len(tasks)/2; i++ {
		j := len(tasks) - i - 1
		tasks[i], tasks[j] = tasks[j], tasks[i]
	}
}

type copIterator struct {
	store       *tikvStore
	req         *kv.Request
	concurrency int
	finishCh    chan struct{}

	// If keepOrder, results are stored in copTask.respChan, read them out one by one.
	tasks []*copTask
	curr  int
	// sendRate controls the sending rate of copIteratorTaskSender, if keepOrder,
	// to prevent all tasks being done (aka. all of the responses are buffered)
	sendRate *rateLimit

	// Otherwise, results are stored in respChan.
	respChan chan *copResponse

	vars *kv.Variables

	memTracker *memory.Tracker

	replicaReadSeed uint32

	wg sync.WaitGroup
	// closed represents when the Close is called.
	// There are two cases we need to close the `finishCh` channel, one is when context is done, the other one is
	// when the Close is called. we use atomic.CompareAndSwap `closed` to to make sure the channel is not closed twice.
	closed uint32

	minCommitTSPushed
}

// copIteratorWorker receives tasks from copIteratorTaskSender, handles tasks and sends the copResponse to respChan.
type copIteratorWorker struct {
	taskCh   <-chan *copTask
	wg       *sync.WaitGroup
	store    *tikvStore
	req      *kv.Request
	respChan chan<- *copResponse
	finishCh <-chan struct{}
	vars     *kv.Variables
	clientHelper

	memTracker *memory.Tracker

	replicaReadSeed uint32
}

// copIteratorTaskSender sends tasks to taskCh then wait for the workers to exit.
type copIteratorTaskSender struct {
	taskCh   chan<- *copTask
	wg       *sync.WaitGroup
	tasks    []*copTask
	finishCh <-chan struct{}
	respChan chan<- *copResponse
	sendRate *rateLimit
}

type copResponse struct {
	pbResp   *coprocessor.Response
	detail   *execdetails.ExecDetails
	startKey kv.Key
	err      error
	respSize int64
	respTime time.Duration
}

const (
	sizeofExecDetails   = int(unsafe.Sizeof(execdetails.ExecDetails{}))
	sizeofCommitDetails = int(unsafe.Sizeof(execdetails.CommitDetails{}))
)

// GetData implements the kv.ResultSubset GetData interface.
func (rs *copResponse) GetData() []byte {
	return rs.pbResp.Data
}

// GetStartKey implements the kv.ResultSubset GetStartKey interface.
func (rs *copResponse) GetStartKey() kv.Key {
	return rs.startKey
}

func (rs *copResponse) GetExecDetails() *execdetails.ExecDetails {
	return rs.detail
}

// MemSize returns how many bytes of memory this response use
func (rs *copResponse) MemSize() int64 {
	if rs.respSize != 0 {
		return rs.respSize
	}

	// ignore rs.err
	rs.respSize += int64(cap(rs.startKey))
	if rs.detail != nil {
		rs.respSize += int64(sizeofExecDetails)
		if rs.detail.CommitDetail != nil {
			rs.respSize += int64(sizeofCommitDetails)
		}
	}
	if rs.pbResp != nil {
		// Using a approximate size since it's hard to get a accurate value.
		rs.respSize += int64(rs.pbResp.Size())
	}
	return rs.respSize
}

func (rs *copResponse) RespTime() time.Duration {
	return rs.respTime
}

const minLogCopTaskTime = 300 * time.Millisecond

// run is a worker function that get a copTask from channel, handle it and
// send the result back.
func (worker *copIteratorWorker) run(ctx context.Context) {
	defer worker.wg.Done()
	for task := range worker.taskCh {
		respCh := worker.respChan
		if respCh == nil {
			respCh = task.respChan
		}

		bo := NewBackoffer(ctx, copNextMaxBackoff).WithVars(worker.vars)
		worker.handleTask(bo, task, respCh)
		close(task.respChan)
		select {
		case <-worker.finishCh:
			return
		default:
		}
	}
}

// open starts workers and sender goroutines.
func (it *copIterator) open(ctx context.Context) {
	taskCh := make(chan *copTask, 1)
	it.wg.Add(it.concurrency)
	// Start it.concurrency number of workers to handle cop requests.
	for i := 0; i < it.concurrency; i++ {
		worker := &copIteratorWorker{
			taskCh:   taskCh,
			wg:       &it.wg,
			store:    it.store,
			req:      it.req,
			respChan: it.respChan,
			finishCh: it.finishCh,
			vars:     it.vars,
			clientHelper: clientHelper{
				LockResolver:      it.store.lockResolver,
				RegionCache:       it.store.regionCache,
				minCommitTSPushed: &it.minCommitTSPushed,
				Client:            it.store.client,
			},

			memTracker: it.memTracker,

			replicaReadSeed: it.replicaReadSeed,
		}
		go worker.run(ctx)
	}
	taskSender := &copIteratorTaskSender{
		taskCh:   taskCh,
		wg:       &it.wg,
		tasks:    it.tasks,
		finishCh: it.finishCh,
		sendRate: it.sendRate,
	}
	taskSender.respChan = it.respChan
	go taskSender.run()
}

func (sender *copIteratorTaskSender) run() {
	// Send tasks to feed the worker goroutines.
	for _, t := range sender.tasks {
		// If keepOrder, we must control the sending rate to prevent all tasks
		// being done (aka. all of the responses are buffered) by copIteratorWorker.
		// We keep the number of inflight tasks within the number of concurrency * 2.
		// It sends one more task if a task has been finished in copIterator.Next.
		if sender.sendRate != nil {
			exit := sender.sendRate.getToken(sender.finishCh)
			if exit {
				break
			}
		}
		exit := sender.sendToTaskCh(t)
		if exit {
			break
		}
	}
	close(sender.taskCh)

	// Wait for worker goroutines to exit.
	sender.wg.Wait()
	if sender.respChan != nil {
		close(sender.respChan)
	}
}

func (it *copIterator) recvFromRespCh(ctx context.Context, respCh <-chan *copResponse) (resp *copResponse, ok bool, exit bool) {
	select {
	case resp, ok = <-respCh:
		if it.memTracker != nil && resp != nil {
			it.memTracker.Consume(-int64(resp.MemSize()))
		}
	case <-it.finishCh:
		exit = true
	case <-ctx.Done():
		// We select the ctx.Done() in the thread of `Next` instead of in the worker to avoid the cost of `WithCancel`.
		if atomic.CompareAndSwapUint32(&it.closed, 0, 1) {
			close(it.finishCh)
		}
		exit = true
	}
	return
}

func (sender *copIteratorTaskSender) sendToTaskCh(t *copTask) (exit bool) {
	select {
	case sender.taskCh <- t:
	case <-sender.finishCh:
		exit = true
	}
	return
}

func (worker *copIteratorWorker) sendToRespCh(resp *copResponse, respCh chan<- *copResponse, checkOOM bool) (exit bool) {
	if worker.memTracker != nil && checkOOM {
		worker.memTracker.Consume(int64(resp.MemSize()))
	}
	select {
	case respCh <- resp:
	case <-worker.finishCh:
		exit = true
	}
	return
}

// Next returns next coprocessor result.
// NOTE: Use nil to indicate finish, so if the returned ResultSubset is not nil, reader should continue to call Next().
func (it *copIterator) Next(ctx context.Context) (kv.ResultSubset, error) {
	var (
		resp   *copResponse
		ok     bool
		closed bool
	)
	// If data order matters, response should be returned in the same order as copTask slice.
	// Otherwise all responses are returned from a single channel.
	if it.respChan != nil {
		// Get next fetched resp from chan
		resp, ok, closed = it.recvFromRespCh(ctx, it.respChan)
		if !ok || closed {
			return nil, nil
		}
	} else {
		for {
			if it.curr >= len(it.tasks) {
				// Resp will be nil if iterator is finishCh.
				return nil, nil
			}
			task := it.tasks[it.curr]
			resp, ok, closed = it.recvFromRespCh(ctx, task.respChan)
			if closed {
				// Close() is already called, so Next() is invalid.
				return nil, nil
			}
			if ok {
				break
			}
			// Switch to next task.
			it.tasks[it.curr] = nil
			it.curr++
			it.sendRate.putToken()
		}
	}

	if resp.err != nil {
		return nil, errors.Trace(resp.err)
	}

	err := it.store.CheckVisibility(it.req.StartTs)
	if err != nil {
		return nil, errors.Trace(err)
	}
	return resp, nil
}

// handleTask handles single copTask, sends the result to channel, retry automatically on error.
func (worker *copIteratorWorker) handleTask(bo *Backoffer, task *copTask, respCh chan<- *copResponse) {
	defer func() {
		r := recover()
		if r != nil {
			logutil.BgLogger().Error("copIteratorWork meet panic",
				zap.Reflect("r", r),
				zap.Stack("stack trace"))
			resp := &copResponse{err: errors.Errorf("%v", r)}
			// if panic has happened, set checkOOM to false to avoid another panic.
			worker.sendToRespCh(resp, respCh, false)
		}
	}()
	remainTasks := []*copTask{task}
	for len(remainTasks) > 0 {
		tasks, err := worker.handleTaskOnce(bo, remainTasks[0], respCh)
		if err != nil {
			resp := &copResponse{err: errors.Trace(err)}
			worker.sendToRespCh(resp, respCh, true)
			return
		}
		if len(tasks) > 0 {
			remainTasks = append(tasks, remainTasks[1:]...)
		} else {
			remainTasks = remainTasks[1:]
		}
	}
}

// handleTaskOnce handles single copTask, successful results are send to channel.
// If error happened, returns error. If region split or meet lock, returns the remain tasks.
func (worker *copIteratorWorker) handleTaskOnce(bo *Backoffer, task *copTask, ch chan<- *copResponse) ([]*copTask, error) {
	failpoint.Inject("handleTaskOnceError", func(val failpoint.Value) {
		if val.(bool) {
			failpoint.Return(nil, errors.New("mock handleTaskOnce error"))
		}
	})

	copReq := coprocessor.Request{
		Tp:        worker.req.Tp,
		StartTs:   worker.req.StartTs,
		Data:      worker.req.Data,
		Ranges:    task.ranges.toPBRanges(),
		SchemaVer: worker.req.SchemaVar,
	}

	var cacheKey []byte = nil
	var cacheValue *coprCacheValue = nil

	// If there are many ranges, it is very likely to be a TableLookupRequest. They are not worth to cache since
	// computing is not the main cost. Ignore such requests directly to avoid slowly building the cache key.
	if task.cmdType == tikvrpc.CmdCop && worker.store.coprCache != nil && worker.req.Cacheable && len(copReq.Ranges) < 10 {
		cKey, err := coprCacheBuildKey(&copReq)
		if err == nil {
			cacheKey = cKey
			cValue := worker.store.coprCache.Get(cKey)
			if cValue != nil && cValue.RegionID == task.region.id && cValue.TimeStamp <= worker.req.StartTs {
				// Append cache version to the request to skip Coprocessor computation if possible
				// when request result is cached
				copReq.IsCacheEnabled = true
				copReq.CacheIfMatchVersion = cValue.RegionDataVersion
				cacheValue = cValue
			}
		} else {
			logutil.BgLogger().Warn("Failed to build copr cache key", zap.Error(err))
		}
	}

	req := tikvrpc.NewReplicaReadRequest(task.cmdType, &copReq, worker.req.ReplicaRead, worker.replicaReadSeed, kvrpcpb.Context{
		IsolationLevel: pbIsolationLevel(worker.req.IsolationLevel),
		Priority:       kvPriorityToCommandPri(worker.req.Priority),
		NotFillCache:   worker.req.NotFillCache,
		HandleTime:     true,
		ScanDetail:     true,
	})
	req.StoreTp = task.storeType
	startTime := time.Now()
	resp, rpcCtx, storeAddr, err := worker.SendReqCtx(bo, req, task.region, ReadTimeoutMedium, task.storeType, task.storeAddr)
	if err != nil {
		if task.storeType == kv.TiDB {
			err = worker.handleTiDBSendReqErr(err, task, ch)
			return nil, err
		}
		return nil, errors.Trace(err)
	}
	// Set task.storeAddr field so its task.String() method have the store address information.
	task.storeAddr = storeAddr
	costTime := time.Since(startTime)
	if costTime > minLogCopTaskTime {
		worker.logTimeCopTask(costTime, task, bo, resp)
	}
	metrics.TiKVCoprocessorHistogram.Observe(costTime.Seconds())

	if task.cmdType == tikvrpc.CmdCopStream {
		return worker.handleCopStreamResult(bo, rpcCtx, resp.Resp.(*tikvrpc.CopStreamResponse), task, ch, costTime)
	}

	// Handles the response for non-streaming copTask.
	return worker.handleCopResponse(bo, rpcCtx, &copResponse{pbResp: resp.Resp.(*coprocessor.Response)}, cacheKey, cacheValue, task, ch, nil, costTime)
}

type minCommitTSPushed struct {
	data map[uint64]struct{}
	sync.RWMutex
}

func (m *minCommitTSPushed) Update(from []uint64) {
	m.Lock()
	for _, v := range from {
		m.data[v] = struct{}{}
	}
	m.Unlock()
}

func (m *minCommitTSPushed) Get() []uint64 {
	m.RLock()
	defer m.RUnlock()
	if len(m.data) == 0 {
		return nil
	}

	ret := make([]uint64, 0, len(m.data))
	for k := range m.data {
		ret = append(ret, k)
	}
	return ret
}

// clientHelper wraps LockResolver and RegionRequestSender.
// It's introduced to support the new lock resolving pattern in the large transaction.
// In the large transaction protocol, sending requests and resolving locks are
// context-dependent. For example, when a send request meets a secondary lock, we'll
// call ResolveLock, and if the lock belongs to a large transaction, we may retry
// the request. If there is no context information about the resolved locks, we'll
// meet the secondary lock again and run into a deadloop.
type clientHelper struct {
	*LockResolver
	*RegionCache
	*minCommitTSPushed
	Client
}

// ResolveLocks wraps the ResolveLocks function and store the resolved result.
func (ch *clientHelper) ResolveLocks(bo *Backoffer, callerStartTS uint64, locks []*Lock) (int64, error) {
	msBeforeTxnExpired, resolvedLocks, err := ch.LockResolver.ResolveLocks(bo, callerStartTS, locks)
	if err != nil {
		return msBeforeTxnExpired, err
	}
	if len(resolvedLocks) > 0 {
		ch.minCommitTSPushed.Update(resolvedLocks)
		return 0, nil
	}
	return msBeforeTxnExpired, nil
}

// SendReqCtx wraps the SendReqCtx function and use the resolved lock result in the kvrpcpb.Context.
func (ch *clientHelper) SendReqCtx(bo *Backoffer, req *tikvrpc.Request, regionID RegionVerID, timeout time.Duration, sType kv.StoreType, directStoreAddr string) (*tikvrpc.Response, *RPCContext, string, error) {
	sender := NewRegionRequestSender(ch.RegionCache, ch.Client)
	if len(directStoreAddr) > 0 {
		sender.storeAddr = directStoreAddr
	}
	req.Context.ResolvedLocks = ch.minCommitTSPushed.Get()
	resp, ctx, err := sender.SendReqCtx(bo, req, regionID, timeout, sType)
	return resp, ctx, sender.storeAddr, err
}

const (
	minLogBackoffTime   = 100
	minLogKVProcessTime = 100
	minLogKVWaitTime    = 200
)

func (worker *copIteratorWorker) logTimeCopTask(costTime time.Duration, task *copTask, bo *Backoffer, resp *tikvrpc.Response) {
	logStr := fmt.Sprintf("[TIME_COP_PROCESS] resp_time:%s txnStartTS:%d region_id:%d store_addr:%s", costTime, worker.req.StartTs, task.region.id, task.storeAddr)
	if bo.totalSleep > minLogBackoffTime {
		backoffTypes := strings.Replace(fmt.Sprintf("%v", bo.types), " ", ",", -1)
		logStr += fmt.Sprintf(" backoff_ms:%d backoff_types:%s", bo.totalSleep, backoffTypes)
	}
	var detail *kvrpcpb.ExecDetails
	if resp.Resp != nil {
		switch r := resp.Resp.(type) {
		case *coprocessor.Response:
			detail = r.ExecDetails
		case *tikvrpc.CopStreamResponse:
			// streaming request returns io.EOF, so the first CopStreamResponse.Response maybe nil.
			if r.Response != nil {
				detail = r.Response.ExecDetails
			}
		default:
			panic("unreachable")
		}
	}

	if detail != nil && detail.HandleTime != nil {
		processMs := detail.HandleTime.ProcessMs
		waitMs := detail.HandleTime.WaitMs
		if processMs > minLogKVProcessTime {
			logStr += fmt.Sprintf(" kv_process_ms:%d", processMs)
			if detail.ScanDetail != nil {
				logStr = appendScanDetail(logStr, "write", detail.ScanDetail.Write)
				logStr = appendScanDetail(logStr, "data", detail.ScanDetail.Data)
				logStr = appendScanDetail(logStr, "lock", detail.ScanDetail.Lock)
			}
		}
		if waitMs > minLogKVWaitTime {
			logStr += fmt.Sprintf(" kv_wait_ms:%d", waitMs)
			if processMs <= minLogKVProcessTime {
				logStr = strings.Replace(logStr, "TIME_COP_PROCESS", "TIME_COP_WAIT", 1)
			}
		}
	}
	logutil.Logger(bo.ctx).Info(logStr)
}

func appendScanDetail(logStr string, columnFamily string, scanInfo *kvrpcpb.ScanInfo) string {
	if scanInfo != nil {
		logStr += fmt.Sprintf(" scan_total_%s:%d", columnFamily, scanInfo.Total)
		logStr += fmt.Sprintf(" scan_processed_%s:%d", columnFamily, scanInfo.Processed)
	}
	return logStr
}

func (worker *copIteratorWorker) handleCopStreamResult(bo *Backoffer, rpcCtx *RPCContext, stream *tikvrpc.CopStreamResponse, task *copTask, ch chan<- *copResponse, costTime time.Duration) ([]*copTask, error) {
	defer stream.Close()
	var resp *coprocessor.Response
	var lastRange *coprocessor.KeyRange
	resp = stream.Response
	if resp == nil {
		// streaming request returns io.EOF, so the first Response is nil.
		return nil, nil
	}
	for {
		remainedTasks, err := worker.handleCopResponse(bo, rpcCtx, &copResponse{pbResp: resp}, nil, nil, task, ch, lastRange, costTime)
		if err != nil || len(remainedTasks) != 0 {
			return remainedTasks, errors.Trace(err)
		}
		resp, err = stream.Recv()
		if err != nil {
			if errors.Cause(err) == io.EOF {
				return nil, nil
			}

			if err1 := bo.Backoff(boTiKVRPC, errors.Errorf("recv stream response error: %v, task: %s", err, task)); err1 != nil {
				return nil, errors.Trace(err)
			}

			// No coprocessor.Response for network error, rebuild task based on the last success one.
			if errors.Cause(err) == context.Canceled {
				logutil.BgLogger().Info("stream recv timeout", zap.Error(err))
			} else {
				logutil.BgLogger().Info("stream unknown error", zap.Error(err))
			}
			return worker.buildCopTasksFromRemain(bo, lastRange, task)
		}
		if resp.Range != nil {
			lastRange = resp.Range
		}
	}
}

// handleCopResponse checks coprocessor Response for region split and lock,
// returns more tasks when that happens, or handles the response if no error.
// if we're handling streaming coprocessor response, lastRange is the range of last
// successful response, otherwise it's nil.
func (worker *copIteratorWorker) handleCopResponse(bo *Backoffer, rpcCtx *RPCContext, resp *copResponse, cacheKey []byte, cacheValue *coprCacheValue, task *copTask, ch chan<- *copResponse, lastRange *coprocessor.KeyRange, costTime time.Duration) ([]*copTask, error) {
	if regionErr := resp.pbResp.GetRegionError(); regionErr != nil {
		if rpcCtx != nil && task.storeType == kv.TiDB {
			resp.err = errors.Errorf("error: %v", regionErr)
			worker.sendToRespCh(resp, ch, true)
			return nil, nil
		}
		errStr := fmt.Sprintf("region_id:%v, region_ver:%v, store_type:%s, peer_addr:%s, error:%s",
			task.region.id, task.region.ver, task.storeType.Name(), task.storeAddr, regionErr.String())
		if err := bo.Backoff(BoRegionMiss, errors.New(errStr)); err != nil {
			return nil, errors.Trace(err)
		}
		// We may meet RegionError at the first packet, but not during visiting the stream.
		return buildCopTasks(bo, worker.store.regionCache, task.ranges, worker.req)
	}
	if lockErr := resp.pbResp.GetLocked(); lockErr != nil {
		logutil.BgLogger().Debug("coprocessor encounters",
			zap.Stringer("lock", lockErr))
		msBeforeExpired, err1 := worker.ResolveLocks(bo, worker.req.StartTs, []*Lock{NewLock(lockErr)})
		if err1 != nil {
			return nil, errors.Trace(err1)
		}
		if msBeforeExpired > 0 {
			if err := bo.BackoffWithMaxSleep(boTxnLockFast, int(msBeforeExpired), errors.New(lockErr.String())); err != nil {
				return nil, errors.Trace(err)
			}
		}
		return worker.buildCopTasksFromRemain(bo, lastRange, task)
	}
	if otherErr := resp.pbResp.GetOtherError(); otherErr != "" {
		err := errors.Errorf("other error: %s", otherErr)
		logutil.BgLogger().Warn("other error",
			zap.Uint64("txnStartTS", worker.req.StartTs),
			zap.Uint64("regionID", task.region.id),
			zap.String("storeAddr", task.storeAddr),
			zap.Error(err))
		return nil, errors.Trace(err)
	}
	// When the request is using streaming API, the `Range` is not nil.
	if resp.pbResp.Range != nil {
		resp.startKey = resp.pbResp.Range.Start
	} else if task.ranges != nil && task.ranges.len() > 0 {
		resp.startKey = task.ranges.at(0).StartKey
	}
	if resp.detail == nil {
		resp.detail = new(execdetails.ExecDetails)
	}
	resp.detail.BackoffTime = time.Duration(bo.totalSleep) * time.Millisecond
	resp.detail.BackoffSleep = make(map[string]time.Duration, len(bo.backoffTimes))
	resp.detail.BackoffTimes = make(map[string]int, len(bo.backoffTimes))
	for backoff := range bo.backoffTimes {
		backoffName := backoff.String()
		resp.detail.BackoffTimes[backoffName] = bo.backoffTimes[backoff]
		resp.detail.BackoffSleep[backoffName] = time.Duration(bo.backoffSleepMS[backoff]) * time.Millisecond
	}
	if rpcCtx != nil {
		resp.detail.CalleeAddress = rpcCtx.Addr
	}
	resp.respTime = costTime
	if pbDetails := resp.pbResp.ExecDetails; pbDetails != nil {
		if handleTime := pbDetails.HandleTime; handleTime != nil {
			resp.detail.WaitTime = time.Duration(handleTime.WaitMs) * time.Millisecond
			resp.detail.ProcessTime = time.Duration(handleTime.ProcessMs) * time.Millisecond
		}
		if scanDetail := pbDetails.ScanDetail; scanDetail != nil {
			if scanDetail.Write != nil {
				resp.detail.TotalKeys += scanDetail.Write.Total
				resp.detail.ProcessedKeys += scanDetail.Write.Processed
			}
		}
	}
	if resp.pbResp.IsCacheHit {
		if cacheValue == nil {
			return nil, errors.New("Internal error: received illegal TiKV response")
		}
		// Cache hit and is valid: use cached data as response data and we don't update the cache.
		data := make([]byte, len(cacheValue.Data))
		copy(data, cacheValue.Data)
		resp.pbResp.Data = data
	} else {
		// Cache not hit or cache hit but not valid: update the cache if the response can be cached.
		if cacheKey != nil && resp.pbResp.CacheLastVersion > 0 {
			if worker.store.coprCache.CheckAdmission(resp.pbResp.Data.Size(), resp.detail.ProcessTime) {
				data := make([]byte, len(resp.pbResp.Data))
				copy(data, resp.pbResp.Data)

				newCacheValue := coprCacheValue{
					Data:              data,
					TimeStamp:         worker.req.StartTs,
					RegionID:          task.region.id,
					RegionDataVersion: resp.pbResp.CacheLastVersion,
				}
				worker.store.coprCache.Set(cacheKey, &newCacheValue)
			}
		}
	}
	worker.sendToRespCh(resp, ch, true)
	return nil, nil
}

func (worker *copIteratorWorker) handleTiDBSendReqErr(err error, task *copTask, ch chan<- *copResponse) error {
	errCode := errno.ErrUnknown
	errMsg := err.Error()
	if terror.ErrorEqual(err, ErrTiKVServerTimeout) {
		errCode = errno.ErrTiKVServerTimeout
		errMsg = "TiDB server timeout, address is " + task.storeAddr
	}
	selResp := tipb.SelectResponse{
		Warnings: []*tipb.Error{
			{
				Code: int32(errCode),
				Msg:  errMsg,
			},
		},
	}
	data, err := proto.Marshal(&selResp)
	if err != nil {
		return errors.Trace(err)
	}
	resp := &copResponse{
		pbResp: &coprocessor.Response{
			Data: data,
		},
		detail: &execdetails.ExecDetails{},
	}
	worker.sendToRespCh(resp, ch, true)
	return nil
}

func (worker *copIteratorWorker) buildCopTasksFromRemain(bo *Backoffer, lastRange *coprocessor.KeyRange, task *copTask) ([]*copTask, error) {
	remainedRanges := task.ranges
	if worker.req.Streaming && lastRange != nil {
		remainedRanges = worker.calculateRemain(task.ranges, lastRange, worker.req.Desc)
	}
	return buildCopTasks(bo, worker.store.regionCache, remainedRanges, worker.req)
}

// calculateRemain splits the input ranges into two, and take one of them according to desc flag.
// It's used in streaming API, to calculate which range is consumed and what needs to be retry.
// For example:
// ranges: [r1 --> r2) [r3 --> r4)
// split:      [s1   -->   s2)
// In normal scan order, all data before s1 is consumed, so the remain ranges should be [s1 --> r2) [r3 --> r4)
// In reverse scan order, all data after s2 is consumed, so the remain ranges should be [r1 --> r2) [r3 --> s2)
func (worker *copIteratorWorker) calculateRemain(ranges *copRanges, split *coprocessor.KeyRange, desc bool) *copRanges {
	if desc {
		left, _ := ranges.split(split.End)
		return left
	}
	_, right := ranges.split(split.Start)
	return right
}

func (it *copIterator) Close() error {
	if atomic.CompareAndSwapUint32(&it.closed, 0, 1) {
		close(it.finishCh)
	}
	it.wg.Wait()
	return nil
}

type rateLimit struct {
	token chan struct{}
}

func newRateLimit(n int) *rateLimit {
	return &rateLimit{
		token: make(chan struct{}, n),
	}
}

func (r *rateLimit) getToken(done <-chan struct{}) (exit bool) {
	select {
	case <-done:
		return true
	case r.token <- struct{}{}:
		return false
	}
}

func (r *rateLimit) putToken() {
	select {
	case <-r.token:
	default:
		panic("put a redundant token")
	}
}

// copErrorResponse returns error when calling Next()
type copErrorResponse struct{ error }

func (it copErrorResponse) Next(ctx context.Context) (kv.ResultSubset, error) {
	return nil, it.error
}

func (it copErrorResponse) Close() error {
	return nil
}<|MERGE_RESOLUTION|>--- conflicted
+++ resolved
@@ -57,15 +57,9 @@
 
 // Send builds the request and gets the coprocessor iterator response.
 func (c *CopClient) Send(ctx context.Context, req *kv.Request, vars *kv.Variables) kv.Response {
-<<<<<<< HEAD
-	if req.StoreType == kv.TiFlash && req.CopTaskBatch{
-		logutil.BgLogger().Info("send batch requests")
-		return c.SendBatch(ctx, req, vars)
-=======
 	if req.StoreType == kv.TiFlash && req.BatchCop {
 		logutil.BgLogger().Debug("send batch requests")
 		return c.sendBatch(ctx, req, vars)
->>>>>>> c635ac8c
 	}
 	ctx = context.WithValue(ctx, txnStartKey, req.StartTs)
 	bo := NewBackoffer(ctx, copBuildTaskMaxBackoff).WithVars(vars)
