// Copyright 2015 PingCAP, Inc.
//
// Licensed under the Apache License, Version 2.0 (the "License");
// you may not use this file except in compliance with the License.
// You may obtain a copy of the License at
//
//     http://www.apache.org/licenses/LICENSE-2.0
//
// Unless required by applicable law or agreed to in writing, software
// distributed under the License is distributed on an "AS IS" BASIS,
// See the License for the specific language governing permissions and
// limitations under the License.

package kv

import (
	"context"
	"sync"
	"time"

	"github.com/pingcap/tidb/config"
	"github.com/pingcap/tidb/store/tikv/oracle"
	"github.com/pingcap/tidb/util/execdetails"
	"github.com/pingcap/tidb/util/memory"
)

// Transaction options
const (
	// PresumeKeyNotExists indicates that when dealing with a Get operation but failing to read data from cache,
	// we presume that the key does not exist in Store. The actual existence will be checked before the
	// transaction's commit.
	// This option is an optimization for frequent checks during a transaction, e.g. batch inserts.
	PresumeKeyNotExists Option = iota + 1
	// PresumeKeyNotExistsError is the option key for error.
	// When PresumeKeyNotExists is set and condition is not match, should throw the error.
	PresumeKeyNotExistsError
	// BinlogInfo contains the binlog data and client.
	BinlogInfo
	// SchemaChecker is used for checking schema-validity.
	SchemaChecker
	// IsolationLevel sets isolation level for current transaction. The default level is SI.
	IsolationLevel
	// Priority marks the priority of this transaction.
	Priority
	// NotFillCache makes this request do not touch the LRU cache of the underlying storage.
	NotFillCache
	// SyncLog decides whether the WAL(write-ahead log) of this request should be synchronized.
	SyncLog
	// KeyOnly retrieve only keys, it can be used in scan now.
	KeyOnly
	// Pessimistic is defined for pessimistic lock
	Pessimistic
	// SnapshotTS is defined to set snapshot ts.
	SnapshotTS
	// Set replica read
	ReplicaRead
)

// Priority value for transaction priority.
const (
	PriorityNormal = iota
	PriorityLow
	PriorityHigh
)

// UnCommitIndexKVFlag uses to indicate the index key/value is no need to commit.
// This is used in the situation of the index key/value was unchanged when do update.
// Usage:
// 1. For non-unique index: normally, the index value is '0'.
// Change the value to '1' indicate the index key/value is no need to commit.
// 2. For unique index: normally, the index value is the record handle ID, 8 bytes.
// Append UnCommitIndexKVFlag to the value indicate the index key/value is no need to commit.
const UnCommitIndexKVFlag byte = '1'

// MaxTxnTimeUse is the max time a Txn may use (in ms) from its begin to commit.
// We use it to abort the transaction to guarantee GC worker will not influence it.
const MaxTxnTimeUse = 24 * 60 * 60 * 1000

// IsoLevel is the transaction's isolation level.
type IsoLevel int

const (
	// SI stands for 'snapshot isolation'.
	SI IsoLevel = iota
	// RC stands for 'read committed'.
	RC
)

// ReplicaReadType is the type of replica to read data from
type ReplicaReadType byte

const (
	// ReplicaReadLeader stands for 'read from leader'.
	ReplicaReadLeader ReplicaReadType = 1 << iota
	// ReplicaReadFollower stands for 'read from follower'.
	ReplicaReadFollower
	// ReplicaReadMixed stands for 'read from leader and follower and learner'.
	ReplicaReadMixed
)

// IsFollowerRead checks if leader is going to be used to read data.
func (r ReplicaReadType) IsFollowerRead() bool {
	// In some cases the default value is 0, which should be treated as `ReplicaReadLeader`.
	return r != ReplicaReadLeader && r != 0
}

// Those limits is enforced to make sure the transaction can be well handled by TiKV.
var (
	// TxnEntrySizeLimit is limit of single entry size (len(key) + len(value)).
	TxnEntrySizeLimit = 6 * 1024 * 1024
	// TxnTotalSizeLimit is limit of the sum of all entry size.
	TxnTotalSizeLimit uint64 = config.DefTxnTotalSizeLimit
)

// Getter is the interface for the Get method.
type Getter interface {
	// Get gets the value for key k from kv store.
	// If corresponding kv pair does not exist, it returns nil and ErrNotExist.
	Get(ctx context.Context, k Key) ([]byte, error)
}

// Retriever is the interface wraps the basic Get and Seek methods.
type Retriever interface {
	Getter
	// Iter creates an Iterator positioned on the first entry that k <= entry's key.
	// If such entry is not found, it returns an invalid Iterator with no error.
	// It yields only keys that < upperBound. If upperBound is nil, it means the upperBound is unbounded.
	// The Iterator must be Closed after use.
	Iter(k Key, upperBound Key) (Iterator, error)

	// IterReverse creates a reversed Iterator positioned on the first entry which key is less than k.
	// The returned iterator will iterate from greater key to smaller key.
	// If k is nil, the returned iterator will be positioned at the last key.
	// TODO: Add lower bound limit
	IterReverse(k Key) (Iterator, error)
}

// Mutator is the interface wraps the basic Set and Delete methods.
type Mutator interface {
	// Set sets the value for key k as v into kv store.
	// v must NOT be nil or empty, otherwise it returns ErrCannotSetNilValue.
	Set(k Key, v []byte) error
	// Delete removes the entry for key k from kv store.
	Delete(k Key) error
}

// RetrieverMutator is the interface that groups Retriever and Mutator interfaces.
type RetrieverMutator interface {
	Retriever
	Mutator
}

// MemBuffer is an in-memory kv collection, can be used to buffer write operations.
type MemBuffer interface {
	RetrieverMutator
	// Size returns sum of keys and values length.
	Size() int
	// Len returns the number of entries in the DB.
	Len() int
	// NewStagingBuffer returns a new write buffer,
	// modifications in the returned buffer will not influence this buffer
	// until you call Flush, or you can use Discard to discard all of them.
	//
	// Note: you cannot modify this MemBuffer until the child buffer finished,
	// otherwise the Set operation will panic.
	NewStagingBuffer() MemBuffer
	// Flush flushes all kvs in this buffer to parrent buffer.
	Flush() (int, error)
	// Discard discads all kvs in this buffer.
	Discard()
}

// Transaction defines the interface for operations inside a Transaction.
// This is not thread safe.
type Transaction interface {
	MemBuffer
	// Commit commits the transaction operations to KV store.
	Commit(context.Context) error
	// Rollback undoes the transaction operations to KV store.
	Rollback() error
	// String implements fmt.Stringer interface.
	String() string
	// LockKeys tries to lock the entries with the keys in KV store.
	LockKeys(ctx context.Context, lockCtx *LockCtx, keys ...Key) error
	// SetOption sets an option with a value, when val is nil, uses the default
	// value of this option.
	SetOption(opt Option, val interface{})
	// DelOption deletes an option.
	DelOption(opt Option)
	// IsReadOnly checks if the transaction has only performed read operations.
	IsReadOnly() bool
	// StartTS returns the transaction start timestamp.
	StartTS() uint64
	// Valid returns if the transaction is valid.
	// A transaction become invalid after commit or rollback.
	Valid() bool
	// GetMemBuffer return the MemBuffer binding to this transaction.
	GetMemBuffer() MemBuffer
	// GetSnapshot returns the Snapshot binding to this transaction.
	GetSnapshot() Snapshot
	// SetVars sets variables to the transaction.
	SetVars(vars *Variables)
	// BatchGet gets kv from the memory buffer of statement and transaction, and the kv storage.
	// Do not use len(value) == 0 or value == nil to represent non-exist.
	// If a key doesn't exist, there shouldn't be any corresponding entry in the result map.
	BatchGet(ctx context.Context, keys []Key) (map[string][]byte, error)
	IsPessimistic() bool
}

// LockCtx contains information for LockKeys method.
type LockCtx struct {
	Killed                *uint32
	ForUpdateTS           uint64
	LockWaitTime          int64
	WaitStartTime         time.Time
	PessimisticLockWaited *int32
	LockKeysDuration      *time.Duration
	LockKeysCount         *int32
	ReturnValues          bool
	Values                map[string]ReturnedValue
	ValuesLock            sync.Mutex
	LockExpired           *uint32
}

// ReturnedValue pairs the Value and AlreadyLocked flag for PessimisticLock return values result.
type ReturnedValue struct {
	Value         []byte
	AlreadyLocked bool
}

// Client is used to send request to KV layer.
type Client interface {
	// Send sends request to KV layer, returns a Response.
	Send(ctx context.Context, req *Request, vars *Variables) Response

	// IsRequestTypeSupported checks if reqType and subType is supported.
	IsRequestTypeSupported(reqType, subType int64) bool
}

// ReqTypes.
const (
	ReqTypeSelect   = 101
	ReqTypeIndex    = 102
	ReqTypeDAG      = 103
	ReqTypeAnalyze  = 104
	ReqTypeChecksum = 105

	ReqSubTypeBasic      = 0
	ReqSubTypeDesc       = 10000
	ReqSubTypeGroupBy    = 10001
	ReqSubTypeTopN       = 10002
	ReqSubTypeSignature  = 10003
	ReqSubTypeAnalyzeIdx = 10004
	ReqSubTypeAnalyzeCol = 10005
)

// StoreType represents the type of a store.
type StoreType uint8

const (
	// TiKV means the type of a store is TiKV.
	TiKV StoreType = iota
	// TiFlash means the type of a store is TiFlash.
	TiFlash
	// TiDB means the type of a store is TiDB.
	TiDB
	// UnSpecified means the store type is unknown
	UnSpecified = 255
)

// Name returns the name of store type.
func (t StoreType) Name() string {
	if t == TiFlash {
		return "tiflash"
	} else if t == TiDB {
		return "tidb"
	} else if t == TiKV {
		return "tikv"
	}
	return "unspecified"
}

// Request represents a kv request.
type Request struct {
	// Tp is the request type.
	Tp        int64
	StartTs   uint64
	Data      []byte
	KeyRanges []KeyRange

	// Concurrency is 1, if it only sends the request to a single storage unit when
	// ResponseIterator.Next is called. If concurrency is greater than 1, the request will be
	// sent to multiple storage units concurrently.
	Concurrency int
	// IsolationLevel is the isolation level, default is SI.
	IsolationLevel IsoLevel
	// Priority is the priority of this KV request, its value may be PriorityNormal/PriorityLow/PriorityHigh.
	Priority int
	// memTracker is used to trace and control memory usage in co-processor layer.
	MemTracker *memory.Tracker
	// KeepOrder is true, if the response should be returned in order.
	KeepOrder bool
	// Desc is true, if the request is sent in descending order.
	Desc bool
	// NotFillCache makes this request do not touch the LRU cache of the underlying storage.
	NotFillCache bool
	// SyncLog decides whether the WAL(write-ahead log) of this request should be synchronized.
	SyncLog bool
	// Streaming indicates using streaming API for this request, result in that one Next()
	// call would not corresponds to a whole region result.
	Streaming bool
	// ReplicaRead is used for reading data from replicas, only follower is supported at this time.
	ReplicaRead ReplicaReadType
	// StoreType represents this request is sent to the which type of store.
	StoreType StoreType
	// Cacheable is true if the request can be cached. Currently only deterministic DAG requests can be cached.
	Cacheable bool
	// SchemaVer is for any schema-ful storage to validate schema correctness if necessary.
	SchemaVar int64
<<<<<<< HEAD
	// CopTaskBatch means whether send cop in batch.
	CopTaskBatch bool
=======
	// BatchCop indicates whether send batch coprocessor request to tiflash.
	BatchCop bool
>>>>>>> c635ac8c
}

// ResultSubset represents a result subset from a single storage unit.
// TODO: Find a better interface for ResultSubset that can reuse bytes.
type ResultSubset interface {
	// GetData gets the data.
	GetData() []byte
	// GetStartKey gets the start key.
	GetStartKey() Key
	// GetExecDetails gets the detail information.
	GetExecDetails() *execdetails.ExecDetails
	// MemSize returns how many bytes of memory this result use for tracing memory usage.
	MemSize() int64
	// RespTime returns the response time for the request.
	RespTime() time.Duration
}

// Response represents the response returned from KV layer.
type Response interface {
	// Next returns a resultSubset from a single storage unit.
	// When full result set is returned, nil is returned.
	Next(ctx context.Context) (resultSubset ResultSubset, err error)
	// Close response.
	Close() error
}

// Snapshot defines the interface for the snapshot fetched from KV store.
type Snapshot interface {
	Retriever
	// BatchGet gets a batch of values from snapshot.
	BatchGet(ctx context.Context, keys []Key) (map[string][]byte, error)
	// SetOption sets an option with a value, when val is nil, uses the default
	// value of this option. Only ReplicaRead is supported for snapshot
	SetOption(opt Option, val interface{})
	// DelOption deletes an option.
	DelOption(opt Option)
}

// BatchGetter is the interface for BatchGet.
type BatchGetter interface {
	// BatchGet gets a batch of values.
	BatchGet(ctx context.Context, keys []Key) (map[string][]byte, error)
}

// Driver is the interface that must be implemented by a KV storage.
type Driver interface {
	// Open returns a new Storage.
	// The path is the string for storage specific format.
	Open(path string) (Storage, error)
}

// Storage defines the interface for storage.
// Isolation should be at least SI(SNAPSHOT ISOLATION)
type Storage interface {
	// Begin transaction
	Begin() (Transaction, error)
	// BeginWithStartTS begins transaction with startTS.
	BeginWithStartTS(startTS uint64) (Transaction, error)
	// GetSnapshot gets a snapshot that is able to read any data which data is <= ver.
	// if ver is MaxVersion or > current max committed version, we will use current version for this snapshot.
	GetSnapshot(ver Version) (Snapshot, error)
	// GetClient gets a client instance.
	GetClient() Client
	// Close store
	Close() error
	// UUID return a unique ID which represents a Storage.
	UUID() string
	// CurrentVersion returns current max committed version.
	CurrentVersion() (Version, error)
	// GetOracle gets a timestamp oracle client.
	GetOracle() oracle.Oracle
	// SupportDeleteRange gets the storage support delete range or not.
	SupportDeleteRange() (supported bool)
	// Name gets the name of the storage engine
	Name() string
	// Describe returns of brief introduction of the storage
	Describe() string
	// ShowStatus returns the specified status of the storage
	ShowStatus(ctx context.Context, key string) (interface{}, error)
}

// FnKeyCmp is the function for iterator the keys
type FnKeyCmp func(key Key) bool

// Iterator is the interface for a iterator on KV store.
type Iterator interface {
	Valid() bool
	Key() Key
	Value() []byte
	Next() error
	Close()
}

// SplittableStore is the kv store which supports split regions.
type SplittableStore interface {
	SplitRegions(ctx context.Context, splitKey [][]byte, scatter bool) (regionID []uint64, err error)
	WaitScatterRegionFinish(regionID uint64, backOff int) error
	CheckRegionInScattering(regionID uint64) (bool, error)
}

// Used for pessimistic lock wait time
// these two constants are special for lock protocol with tikv
// 0 means always wait, -1 means nowait, others meaning lock wait in milliseconds
var (
	LockAlwaysWait = int64(0)
	LockNoWait     = int64(-1)
)<|MERGE_RESOLUTION|>--- conflicted
+++ resolved
@@ -317,13 +317,8 @@
 	Cacheable bool
 	// SchemaVer is for any schema-ful storage to validate schema correctness if necessary.
 	SchemaVar int64
-<<<<<<< HEAD
-	// CopTaskBatch means whether send cop in batch.
-	CopTaskBatch bool
-=======
 	// BatchCop indicates whether send batch coprocessor request to tiflash.
 	BatchCop bool
->>>>>>> c635ac8c
 }
 
 // ResultSubset represents a result subset from a single storage unit.
