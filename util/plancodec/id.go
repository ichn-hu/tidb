// Copyright 2019 PingCAP, Inc.
//
// Licensed under the Apache License, Version 2.0 (the "License");
// you may not use this file except in compliance with the License.
// You may obtain a copy of the License at
//
//     http://www.apache.org/licenses/LICENSE-2.0
//
// Unless required by applicable law or agreed to in writing, software
// distributed under the License is distributed on an "AS IS" BASIS,
// See the License for the specific language governing permissions and
// limitations under the License.

package plancodec

import "strconv"

const (
	// TypeSel is the type of Selection.
	TypeSel = "Selection"
	// TypeSet is the type of Set.
	TypeSet = "Set"
	// TypeProj is the type of Projection.
	TypeProj = "Projection"
	// TypeAgg is the type of Aggregation.
	TypeAgg = "Aggregation"
	// TypeStreamAgg is the type of StreamAgg.
	TypeStreamAgg = "StreamAgg"
	// TypeHashAgg is the type of HashAgg.
	TypeHashAgg = "HashAgg"
	// TypeShow is the type of show.
	TypeShow = "Show"
	// TypeJoin is the type of Join.
	TypeJoin = "Join"
	// TypeUnion is the type of Union.
	TypeUnion = "Union"
	// TypeTableScan is the type of TableScan.
	TypeTableScan = "TableScan"
	// TypeMemTableScan is the type of TableScan.
	TypeMemTableScan = "MemTableScan"
	// TypeUnionScan is the type of UnionScan.
	TypeUnionScan = "UnionScan"
	// TypeIdxScan is the type of IndexScan.
	TypeIdxScan = "IndexScan"
	// TypeSort is the type of Sort.
	TypeSort = "Sort"
	// TypeTopN is the type of TopN.
	TypeTopN = "TopN"
	// TypeLimit is the type of Limit.
	TypeLimit = "Limit"
<<<<<<< HEAD
	// TypeHashLeftJoin is the type of left hash join.
	TypeHashLeftJoin = "HashLeftJoin"
	// TypeHashRightJoin is the type of right hash join.
	TypeHashRightJoin = "HashRightJoin"
	// TypeHashRightJoin is the type of right hash join.
	TypeBroadcastJoin = "TypeBroadcastJoin"
=======
	// TypeHashJoin is the type of hash join.
	TypeHashJoin = "HashJoin"
>>>>>>> bce2d39d
	// TypeMergeJoin is the type of merge join.
	TypeMergeJoin = "MergeJoin"
	// TypeIndexJoin is the type of index look up join.
	TypeIndexJoin = "IndexJoin"
	// TypeIndexMergeJoin is the type of index look up merge join.
	TypeIndexMergeJoin = "IndexMergeJoin"
	// TypeIndexHashJoin is the type of index nested loop hash join.
	TypeIndexHashJoin = "IndexHashJoin"
	// TypeApply is the type of Apply.
	TypeApply = "Apply"
	// TypeMaxOneRow is the type of MaxOneRow.
	TypeMaxOneRow = "MaxOneRow"
	// TypeExists is the type of Exists.
	TypeExists = "Exists"
	// TypeDual is the type of TableDual.
	TypeDual = "TableDual"
	// TypeLock is the type of SelectLock.
	TypeLock = "SelectLock"
	// TypeInsert is the type of Insert
	TypeInsert = "Insert"
	// TypeUpdate is the type of Update.
	TypeUpdate = "Update"
	// TypeDelete is the type of Delete.
	TypeDelete = "Delete"
	// TypeIndexLookUp is the type of IndexLookUp.
	TypeIndexLookUp = "IndexLookUp"
	// TypeTableReader is the type of TableReader.
	TypeTableReader = "TableReader"
	// TypeIndexReader is the type of IndexReader.
	TypeIndexReader = "IndexReader"
	// TypeWindow is the type of Window.
	TypeWindow = "Window"
	// TypeShuffle is the type of Shuffle.
	TypeShuffle = "Shuffle"
	// TypeShuffleDataSourceStub is the type of Shuffle.
	TypeShuffleDataSourceStub = "ShuffleDataSourceStub"
	// TypeTiKVSingleGather is the type of TiKVSingleGather.
	TypeTiKVSingleGather = "TiKVSingleGather"
	// TypeIndexMerge is the type of IndexMergeReader
	TypeIndexMerge = "IndexMerge"
	// TypePointGet is the type of PointGetPlan.
	TypePointGet = "Point_Get"
	// TypeShowDDLJobs is the type of show ddl jobs.
	TypeShowDDLJobs = "ShowDDLJobs"
	// TypeBatchPointGet is the type of BatchPointGetPlan.
	TypeBatchPointGet = "Batch_Point_Get"
	// TypeClusterMemTableReader is the type of TableReader.
	TypeClusterMemTableReader = "ClusterMemTableReader"
	// TypeDataSource is the type of DataSource.
	TypeDataSource = "DataSource"
)

// plan id.
const (
	typeSelID int = iota + 1
	typeSetID
	typeProjID
	typeAggID
	typeStreamAggID
	typeHashAggID
	typeShowID
	typeJoinID
	typeUnionID
	typeTableScanID
	typeMemTableScanID
	typeUnionScanID
	typeIdxScanID
	typeSortID
	typeTopNID
	typeLimitID
	typeHashJoinID
	typeMergeJoinID
	typeIndexJoinID
	typeIndexMergeJoinID
	typeIndexHashJoinID
	typeApplyID
	typeMaxOneRowID
	typeExistsID
	typeDualID
	typeLockID
	typeInsertID
	typeUpdateID
	typeDeleteID
	typeIndexLookUpID
	typeTableReaderID
	typeIndexReaderID
	typeWindowID
	typeTiKVSingleGatherID
	typeIndexMergeID
	typePointGet
	typeShowDDLJobs
	typeBatchPointGet
	typeClusterMemTableReader
	typeDataSourceID
)

// TypeStringToPhysicalID converts the plan type string to plan id.
func TypeStringToPhysicalID(tp string) int {
	switch tp {
	case TypeSel:
		return typeSelID
	case TypeSet:
		return typeSetID
	case TypeProj:
		return typeProjID
	case TypeAgg:
		return typeAggID
	case TypeStreamAgg:
		return typeStreamAggID
	case TypeHashAgg:
		return typeHashAggID
	case TypeShow:
		return typeShowID
	case TypeJoin:
		return typeJoinID
	case TypeUnion:
		return typeUnionID
	case TypeTableScan:
		return typeTableScanID
	case TypeMemTableScan:
		return typeMemTableScanID
	case TypeUnionScan:
		return typeUnionScanID
	case TypeIdxScan:
		return typeIdxScanID
	case TypeSort:
		return typeSortID
	case TypeTopN:
		return typeTopNID
	case TypeLimit:
		return typeLimitID
	case TypeHashJoin:
		return typeHashJoinID
	case TypeMergeJoin:
		return typeMergeJoinID
	case TypeIndexJoin:
		return typeIndexJoinID
	case TypeIndexMergeJoin:
		return typeIndexMergeJoinID
	case TypeIndexHashJoin:
		return typeIndexHashJoinID
	case TypeApply:
		return typeApplyID
	case TypeMaxOneRow:
		return typeMaxOneRowID
	case TypeExists:
		return typeExistsID
	case TypeDual:
		return typeDualID
	case TypeLock:
		return typeLockID
	case TypeInsert:
		return typeInsertID
	case TypeUpdate:
		return typeUpdateID
	case TypeDelete:
		return typeDeleteID
	case TypeIndexLookUp:
		return typeIndexLookUpID
	case TypeTableReader:
		return typeTableReaderID
	case TypeIndexReader:
		return typeIndexReaderID
	case TypeWindow:
		return typeWindowID
	case TypeTiKVSingleGather:
		return typeTiKVSingleGatherID
	case TypeIndexMerge:
		return typeIndexMergeID
	case TypePointGet:
		return typePointGet
	case TypeShowDDLJobs:
		return typeShowDDLJobs
	case TypeBatchPointGet:
		return typeBatchPointGet
	case TypeClusterMemTableReader:
		return typeClusterMemTableReader
	case TypeDataSource:
		return typeDataSourceID
	}
	// Should never reach here.
	return 0
}

// PhysicalIDToTypeString converts the plan id to plan type string.
func PhysicalIDToTypeString(id int) string {
	switch id {
	case typeSelID:
		return TypeSel
	case typeSetID:
		return TypeSet
	case typeProjID:
		return TypeProj
	case typeAggID:
		return TypeAgg
	case typeStreamAggID:
		return TypeStreamAgg
	case typeHashAggID:
		return TypeHashAgg
	case typeShowID:
		return TypeShow
	case typeJoinID:
		return TypeJoin
	case typeUnionID:
		return TypeUnion
	case typeTableScanID:
		return TypeTableScan
	case typeMemTableScanID:
		return TypeMemTableScan
	case typeUnionScanID:
		return TypeUnionScan
	case typeIdxScanID:
		return TypeIdxScan
	case typeSortID:
		return TypeSort
	case typeTopNID:
		return TypeTopN
	case typeLimitID:
		return TypeLimit
	case typeHashJoinID:
		return TypeHashJoin
	case typeMergeJoinID:
		return TypeMergeJoin
	case typeIndexJoinID:
		return TypeIndexJoin
	case typeIndexMergeJoinID:
		return TypeIndexMergeJoin
	case typeIndexHashJoinID:
		return TypeIndexHashJoin
	case typeApplyID:
		return TypeApply
	case typeMaxOneRowID:
		return TypeMaxOneRow
	case typeExistsID:
		return TypeExists
	case typeDualID:
		return TypeDual
	case typeLockID:
		return TypeLock
	case typeInsertID:
		return TypeInsert
	case typeUpdateID:
		return TypeUpdate
	case typeDeleteID:
		return TypeDelete
	case typeIndexLookUpID:
		return TypeIndexLookUp
	case typeTableReaderID:
		return TypeTableReader
	case typeIndexReaderID:
		return TypeIndexReader
	case typeWindowID:
		return TypeWindow
	case typeTiKVSingleGatherID:
		return TypeTiKVSingleGather
	case typeIndexMergeID:
		return TypeIndexMerge
	case typePointGet:
		return TypePointGet
	case typeShowDDLJobs:
		return TypeShowDDLJobs
	case typeBatchPointGet:
		return TypeBatchPointGet
	case typeClusterMemTableReader:
		return TypeClusterMemTableReader
	}

	// Should never reach here.
	return "UnknownPlanID" + strconv.Itoa(id)
}<|MERGE_RESOLUTION|>--- conflicted
+++ resolved
@@ -48,17 +48,10 @@
 	TypeTopN = "TopN"
 	// TypeLimit is the type of Limit.
 	TypeLimit = "Limit"
-<<<<<<< HEAD
-	// TypeHashLeftJoin is the type of left hash join.
-	TypeHashLeftJoin = "HashLeftJoin"
-	// TypeHashRightJoin is the type of right hash join.
-	TypeHashRightJoin = "HashRightJoin"
+	// TypeHashJoin is the type of hash join.
+	TypeHashJoin = "HashJoin"
 	// TypeHashRightJoin is the type of right hash join.
 	TypeBroadcastJoin = "TypeBroadcastJoin"
-=======
-	// TypeHashJoin is the type of hash join.
-	TypeHashJoin = "HashJoin"
->>>>>>> bce2d39d
 	// TypeMergeJoin is the type of merge join.
 	TypeMergeJoin = "MergeJoin"
 	// TypeIndexJoin is the type of index look up join.
